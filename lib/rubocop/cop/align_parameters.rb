# encoding: utf-8

require_relative 'grammar'

module Rubocop
  module Cop
    class AlignParameters < Cop
      ERROR_MESSAGE = 'Align the parameters of a method call if they span ' +
        'more than one line.'

      def inspect(file, source, tokens, sexp)
        @file = file
        @tokens = tokens
        @token_indexes = {}
        @tokens.each_with_index { |t, ix| @token_indexes[t[0]] = ix }

        each(:method_add_arg, sexp) do |method_add_arg|
          args = get_args(method_add_arg) or next
          first_arg, rest_of_args = divide_args(args)
          method_name_pos = method_add_arg[1][1][-1]
<<<<<<< HEAD
          method_name_ix = @tokens.map(&:pos).index(method_name_pos)
=======
          method_name_ix = @token_indexes[method_name_pos]
>>>>>>> cd4e207c
          @first_lparen_ix = method_name_ix +
            @tokens[method_name_ix..-1].map(&:type).index(:on_lparen)
          pos_of_1st_arg = position_of(first_arg) or next # Give up.
          rest_of_args.each do |arg|
            pos = position_of(arg) or next # Give up if no position found.
            if pos.lineno != pos_of_1st_arg.lineno
              if pos.column != pos_of_1st_arg.column
                index = pos.lineno - 1
                add_offence(:convention, index, source[index], ERROR_MESSAGE)
              end
            end
          end
        end
      end

      def get_args(method_add_arg)
        fcall = method_add_arg[1]
        return nil if fcall[0] != :fcall
        return nil if fcall[1][0..1] == [:@ident, "lambda"]
        arg_paren = method_add_arg[2..-1][0]
        return nil if arg_paren[0] != :arg_paren || arg_paren[1].nil?

        # A command (call wihtout parentheses) as first parameter
        # means there's only one parameter.
        return nil if [:command, :command_call].include?(arg_paren[1][0][0])

        args_add_block = arg_paren[1]
        unless args_add_block[0] == :args_add_block
          fail "\n#{@file}: #{method_add_arg}"
        end
        args_add_block[1].empty? ? [args_add_block[2]] : args_add_block[1]
      end

      def divide_args(args)
        if args[0] == :args_add_star
          first_arg = args[1]
          rest_of_args = args[2..-1]
        else
          first_arg = args[0]
          rest_of_args = args[1..-1]
        end
        [first_arg, rest_of_args]
      end

      def position_of(sexp)
        # Indentation inside a string literal is irrelevant.
        return nil if sexp[0] == :string_literal

        pos = find_pos_in_sexp(sexp) or return nil # Nil means not found.
        ix = find_first_non_whitespace_token(pos) or return nil
        @tokens[ix].pos
      end

      def find_pos_in_sexp(sexp)
        return sexp[2] if Position === sexp[2]
        sexp.grep(Array).each do |s|
          pos = find_pos_in_sexp(s) and return pos
        end
        nil
      end

      def find_first_non_whitespace_token(pos)
<<<<<<< HEAD
        ix = @tokens.map(&:pos).index(pos)
=======
        ix = @token_indexes[pos]
>>>>>>> cd4e207c
        newline_found = false
        start_ix = ix.downto(0) do |i|
          case @tokens[i].text
          when '('
            break i + 1 if i == @first_lparen_ix
          when "\n"
            newline_found = true
          when /\t/
            # Bail out if tabs are used. Too difficult to calculate column.
            return nil
          when ','
            if newline_found
              break i + 1
            else
              # Bail out if there's a preceding comma on the same line.
              return nil
            end
          end
        end
        offset = @tokens[start_ix..-1].index { |t| not whitespace?(t) }
        start_ix + offset
      end
    end
  end
end<|MERGE_RESOLUTION|>--- conflicted
+++ resolved
@@ -12,17 +12,13 @@
         @file = file
         @tokens = tokens
         @token_indexes = {}
-        @tokens.each_with_index { |t, ix| @token_indexes[t[0]] = ix }
+        @tokens.each_with_index { |t, ix| @token_indexes[t.pos] = ix }
 
         each(:method_add_arg, sexp) do |method_add_arg|
           args = get_args(method_add_arg) or next
           first_arg, rest_of_args = divide_args(args)
           method_name_pos = method_add_arg[1][1][-1]
-<<<<<<< HEAD
-          method_name_ix = @tokens.map(&:pos).index(method_name_pos)
-=======
           method_name_ix = @token_indexes[method_name_pos]
->>>>>>> cd4e207c
           @first_lparen_ix = method_name_ix +
             @tokens[method_name_ix..-1].map(&:type).index(:on_lparen)
           pos_of_1st_arg = position_of(first_arg) or next # Give up.
@@ -85,11 +81,7 @@
       end
 
       def find_first_non_whitespace_token(pos)
-<<<<<<< HEAD
-        ix = @tokens.map(&:pos).index(pos)
-=======
         ix = @token_indexes[pos]
->>>>>>> cd4e207c
         newline_found = false
         start_ix = ix.downto(0) do |i|
           case @tokens[i].text
